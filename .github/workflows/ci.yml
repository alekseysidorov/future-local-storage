--- conflicted
+++ resolved
@@ -16,12 +16,8 @@
           authToken: "${{ secrets.CACHIX_AUTH_TOKEN }}"
 
       - name: "Check formatting"
-<<<<<<< HEAD
-        run: nix flake check --all-systems
-=======
         run: nix flake check
 
->>>>>>> 0a8d7841
       - name: "Run linters"
         run: nix develop --command ci-run-lints
 
@@ -41,11 +37,7 @@
           name: nixpkgs-cross-overlay
           authToken: "${{ secrets.CACHIX_AUTH_TOKEN }}"
 
-<<<<<<< HEAD
-      - name: "Run tests"
-=======
       - name: "Run cargo tests"
->>>>>>> 0a8d7841
         run: nix develop --command ci-run-tests
 
   miri-checks:
@@ -65,9 +57,4 @@
           authToken: "${{ secrets.CACHIX_AUTH_TOKEN }}"
 
       - name: "Run miri tests"
-<<<<<<< HEAD
-        run: nix develop --command ci-run-miri-tests
-=======
-        continue-on-error: true
-        run: nix develop --command ci-run-miri
->>>>>>> 0a8d7841
+        run: nix develop --command ci-run-miri-tests